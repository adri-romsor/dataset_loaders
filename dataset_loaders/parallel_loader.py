--- conflicted
+++ resolved
@@ -343,21 +343,6 @@
                 if self.has_GT:
                     seq_y = seq_y[..., top:top+crop[0], left:left+crop[1]]
 
-<<<<<<< HEAD
-                    # Manage void classes
-                    void_l = self.void_labels
-                    for el in void_l:
-                        seq_y[seq_y == el] = self.nclasses + 1
-                        for idx in range(el+1, self.nclasses + 2):
-                            seq_y[seq_y == idx] = idx - 1
-
-                # if not _is_one_hot:
-                #     seq_x = seq_x[..., top:top+crop[0], left:left+crop[1], :]
-                #     seq_y = seq_y[..., top:top+crop[0], left:left+crop[1]]
-
-            # Transform targets seq_y to one hot code if get_one_hot is
-            # true
-=======
             if self.has_GT and self._void_labels != []:
                 # Map all void classes to nclasses and shift the other values
                 # accordingly, so that the valid values are between 0 and
@@ -383,7 +368,6 @@
 
             # Transform targets seq_y to one hot code if get_one_hot
             # is True
->>>>>>> cc226d5a
             if self.has_GT and self.get_one_hot:
                 nc = (self.nclasses if self._void_labels == [] else
                       self.nclasses + 1)
